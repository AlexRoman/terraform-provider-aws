package aws

import (
	"fmt"
	"log"
	"reflect"
	"regexp"
	"sort"
	"testing"

	"github.com/aws/aws-sdk-go/aws"
	"github.com/aws/aws-sdk-go/aws/awserr"
	"github.com/aws/aws-sdk-go/service/elasticbeanstalk"
	"github.com/hashicorp/terraform/helper/acctest"
	"github.com/hashicorp/terraform/helper/resource"
	"github.com/hashicorp/terraform/terraform"
)

func TestAccAWSBeanstalkEnv_basic(t *testing.T) {
	var app elasticbeanstalk.EnvironmentDescription
	rInt := acctest.RandInt()

	resource.Test(t, resource.TestCase{
		PreCheck:     func() { testAccPreCheck(t) },
		Providers:    testAccProviders,
		CheckDestroy: testAccCheckBeanstalkEnvDestroy,
		Steps: []resource.TestStep{
			{
				Config: testAccBeanstalkEnvConfig(rInt),
				Check: resource.ComposeTestCheckFunc(
					testAccCheckBeanstalkEnvExists("aws_elastic_beanstalk_environment.tfenvtest", &app),
				),
			},
		},
	})
}

func TestAccAWSBeanstalkEnv_tier(t *testing.T) {
	var app elasticbeanstalk.EnvironmentDescription
	beanstalkQueuesNameRegexp := regexp.MustCompile("https://sqs.+?awseb[^,]+")
	rInt := acctest.RandInt()

	resource.Test(t, resource.TestCase{
		PreCheck:     func() { testAccPreCheck(t) },
		Providers:    testAccProviders,
		CheckDestroy: testAccCheckBeanstalkEnvDestroy,
		Steps: []resource.TestStep{
			{
				Config: testAccBeanstalkWorkerEnvConfig(rInt),
				Check: resource.ComposeTestCheckFunc(
					testAccCheckBeanstalkEnvTier("aws_elastic_beanstalk_environment.tfenvtest", &app),
					resource.TestMatchResourceAttr(
						"aws_elastic_beanstalk_environment.tfenvtest", "queues.0", beanstalkQueuesNameRegexp),
				),
			},
		},
	})
}

func TestAccAWSBeanstalkEnv_outputs(t *testing.T) {
	var app elasticbeanstalk.EnvironmentDescription
	rInt := acctest.RandInt()
	beanstalkAsgNameRegexp := regexp.MustCompile("awseb.+?AutoScalingGroup[^,]+")
	beanstalkElbNameRegexp := regexp.MustCompile("awseb.+?EBLoa[^,]+")
	beanstalkInstancesNameRegexp := regexp.MustCompile("i-([0-9a-fA-F]{8}|[0-9a-fA-F]{17})")
	beanstalkLcNameRegexp := regexp.MustCompile("awseb.+?AutoScalingLaunch[^,]+")

	resource.Test(t, resource.TestCase{
		PreCheck:     func() { testAccPreCheck(t) },
		Providers:    testAccProviders,
		CheckDestroy: testAccCheckBeanstalkEnvDestroy,
		Steps: []resource.TestStep{
			{
				Config: testAccBeanstalkEnvConfig(rInt),
				Check: resource.ComposeTestCheckFunc(
					testAccCheckBeanstalkEnvExists("aws_elastic_beanstalk_environment.tfenvtest", &app),
					resource.TestMatchResourceAttr(
						"aws_elastic_beanstalk_environment.tfenvtest", "autoscaling_groups.0", beanstalkAsgNameRegexp),
					resource.TestMatchResourceAttr(
						"aws_elastic_beanstalk_environment.tfenvtest", "load_balancers.0", beanstalkElbNameRegexp),
					resource.TestMatchResourceAttr(
						"aws_elastic_beanstalk_environment.tfenvtest", "instances.0", beanstalkInstancesNameRegexp),
					resource.TestMatchResourceAttr(
						"aws_elastic_beanstalk_environment.tfenvtest", "launch_configurations.0", beanstalkLcNameRegexp),
				),
			},
		},
	})
}

func TestAccAWSBeanstalkEnv_cname_prefix(t *testing.T) {
	var app elasticbeanstalk.EnvironmentDescription
	cnamePrefix := acctest.RandString(8)
	rInt := acctest.RandInt()
	beanstalkCnameRegexp := regexp.MustCompile("^" + cnamePrefix + ".+?elasticbeanstalk.com$")

	resource.Test(t, resource.TestCase{
		PreCheck:     func() { testAccPreCheck(t) },
		Providers:    testAccProviders,
		CheckDestroy: testAccCheckBeanstalkEnvDestroy,
		Steps: []resource.TestStep{
			{
				Config: testAccBeanstalkEnvCnamePrefixConfig(cnamePrefix, rInt),
				Check: resource.ComposeTestCheckFunc(
					testAccCheckBeanstalkEnvExists("aws_elastic_beanstalk_environment.tfenvtest", &app),
					resource.TestMatchResourceAttr(
						"aws_elastic_beanstalk_environment.tfenvtest", "cname", beanstalkCnameRegexp),
				),
			},
		},
	})
}

func TestAccAWSBeanstalkEnv_config(t *testing.T) {
	var app elasticbeanstalk.EnvironmentDescription
	rInt := acctest.RandInt()

	resource.Test(t, resource.TestCase{
		PreCheck:     func() { testAccPreCheck(t) },
		Providers:    testAccProviders,
		CheckDestroy: testAccCheckBeanstalkEnvDestroy,
		Steps: []resource.TestStep{
			{
				Config: testAccBeanstalkConfigTemplate(rInt),
				Check: resource.ComposeTestCheckFunc(
					testAccCheckBeanstalkEnvExists("aws_elastic_beanstalk_environment.tftest", &app),
					testAccCheckBeanstalkEnvConfigValue("aws_elastic_beanstalk_environment.tftest", "1"),
				),
			},

			{
				Config: testAccBeanstalkConfigTemplateUpdate(rInt),
				Check: resource.ComposeTestCheckFunc(
					testAccCheckBeanstalkEnvExists("aws_elastic_beanstalk_environment.tftest", &app),
					testAccCheckBeanstalkEnvConfigValue("aws_elastic_beanstalk_environment.tftest", "2"),
				),
			},

			{
				Config: testAccBeanstalkConfigTemplateUpdate(rInt),
				Check: resource.ComposeTestCheckFunc(
					testAccCheckBeanstalkEnvExists("aws_elastic_beanstalk_environment.tftest", &app),
					testAccCheckBeanstalkEnvConfigValue("aws_elastic_beanstalk_environment.tftest", "3"),
				),
			},
		},
	})
}

func TestAccAWSBeanstalkEnv_resource(t *testing.T) {
	var app elasticbeanstalk.EnvironmentDescription
	rInt := acctest.RandInt()

	resource.Test(t, resource.TestCase{
		PreCheck:     func() { testAccPreCheck(t) },
		Providers:    testAccProviders,
		CheckDestroy: testAccCheckBeanstalkEnvDestroy,
		Steps: []resource.TestStep{
			{
				Config: testAccBeanstalkResourceOptionSetting(rInt),
				Check: resource.ComposeTestCheckFunc(
					testAccCheckBeanstalkEnvExists("aws_elastic_beanstalk_environment.tfenvtest", &app),
				),
			},
		},
	})
}

func TestAccAWSBeanstalkEnv_vpc(t *testing.T) {
	var app elasticbeanstalk.EnvironmentDescription
	rInt := acctest.RandInt()

	resource.Test(t, resource.TestCase{
		PreCheck: func() {
			testAccPreCheck(t)
		},
		Providers:    testAccProviders,
		CheckDestroy: testAccCheckBeanstalkEnvDestroy,
		Steps: []resource.TestStep{
			{
				Config: testAccBeanstalkEnv_VPC(acctest.RandString(5), rInt),
				Check: resource.ComposeTestCheckFunc(
					testAccCheckBeanstalkEnvExists("aws_elastic_beanstalk_environment.default", &app),
				),
			},
		},
	})
}

func TestAccAWSBeanstalkEnv_template_change(t *testing.T) {
	var app elasticbeanstalk.EnvironmentDescription

	rInt := acctest.RandInt()

	resource.Test(t, resource.TestCase{
		PreCheck: func() {
			testAccPreCheck(t)
		},
		Providers:    testAccProviders,
		CheckDestroy: testAccCheckBeanstalkEnvDestroy,
		Steps: []resource.TestStep{
			{
				Config: testAccBeanstalkEnv_TemplateChange_stack(rInt),
				Check: resource.ComposeTestCheckFunc(
					testAccCheckBeanstalkEnvExists("aws_elastic_beanstalk_environment.environment", &app),
				),
			},
			{
				Config: testAccBeanstalkEnv_TemplateChange_temp(rInt),
				Check: resource.ComposeTestCheckFunc(
					testAccCheckBeanstalkEnvExists("aws_elastic_beanstalk_environment.environment", &app),
				),
			},
			{
				Config: testAccBeanstalkEnv_TemplateChange_stack(rInt),
				Check: resource.ComposeTestCheckFunc(
					testAccCheckBeanstalkEnvExists("aws_elastic_beanstalk_environment.environment", &app),
				),
			},
		},
	})
}

func TestAccAWSBeanstalkEnv_basic_settings_update(t *testing.T) {
	var app elasticbeanstalk.EnvironmentDescription

	rInt := acctest.RandInt()

	resource.Test(t, resource.TestCase{
		PreCheck:     func() { testAccPreCheck(t) },
		Providers:    testAccProviders,
		CheckDestroy: testAccCheckBeanstalkEnvDestroy,
		Steps: []resource.TestStep{
			{
				Config: testAccBeanstalkEnvConfig_empty_settings(rInt),
				Check: resource.ComposeTestCheckFunc(
					testAccCheckBeanstalkEnvExists("aws_elastic_beanstalk_environment.tfenvtest", &app),
					testAccVerifyBeanstalkConfig(&app, []string{}),
				),
			},
			{
				Config: testAccBeanstalkEnvConfig_settings(rInt),
				Check: resource.ComposeTestCheckFunc(
					testAccCheckBeanstalkEnvExists("aws_elastic_beanstalk_environment.tfenvtest", &app),
					testAccVerifyBeanstalkConfig(&app, []string{"ENV_STATIC", "ENV_UPDATE"}),
				),
			},
			{
				Config: testAccBeanstalkEnvConfig_settings_update(rInt),
				Check: resource.ComposeTestCheckFunc(
					testAccCheckBeanstalkEnvExists("aws_elastic_beanstalk_environment.tfenvtest", &app),
					testAccVerifyBeanstalkConfig(&app, []string{"ENV_STATIC", "ENV_UPDATE"}),
				),
			},
			{
				Config: testAccBeanstalkEnvConfig_empty_settings(rInt),
				Check: resource.ComposeTestCheckFunc(
					testAccCheckBeanstalkEnvExists("aws_elastic_beanstalk_environment.tfenvtest", &app),
					testAccVerifyBeanstalkConfig(&app, []string{}),
				),
			},
		},
	})
}

func TestAccAWSBeanstalkEnv_version_label(t *testing.T) {
	var app elasticbeanstalk.EnvironmentDescription

	resource.Test(t, resource.TestCase{
		PreCheck:     func() { testAccPreCheck(t) },
		Providers:    testAccProviders,
		CheckDestroy: testAccCheckBeanstalkEnvDestroy,
		Steps: []resource.TestStep{
			resource.TestStep{
				Config: testAccBeanstalkEnvApplicationVersionConfig(acctest.RandInt()),
				Check: resource.ComposeTestCheckFunc(
					testAccCheckBeanstalkApplicationVersionDeployed("aws_elastic_beanstalk_environment.default", &app),
				),
			},
			resource.TestStep{
				Config: testAccBeanstalkEnvApplicationVersionConfigUpdate(acctest.RandInt()),
				Check: resource.ComposeTestCheckFunc(
					testAccCheckBeanstalkApplicationVersionDeployed("aws_elastic_beanstalk_environment.default", &app),
				),
			},
		},
	})
}

func TestAccAWSBeanstalkEnv_settingWithJsonValue(t *testing.T) {
	var app elasticbeanstalk.EnvironmentDescription

	resource.Test(t, resource.TestCase{
		PreCheck:     func() { testAccPreCheck(t) },
		Providers:    testAccProviders,
		CheckDestroy: testAccCheckBeanstalkEnvDestroy,
		Steps: []resource.TestStep{
			resource.TestStep{
				Config: testAccBeanstalkEnvSettingJsonValue(acctest.RandInt()),
				Check: resource.ComposeTestCheckFunc(
					testAccCheckBeanstalkEnvExists("aws_elastic_beanstalk_environment.default", &app),
				),
			},
		},
	})
}

func testAccVerifyBeanstalkConfig(env *elasticbeanstalk.EnvironmentDescription, expected []string) resource.TestCheckFunc {
	return func(s *terraform.State) error {
		if env == nil {
			return fmt.Errorf("Nil environment in testAccVerifyBeanstalkConfig")
		}
		conn := testAccProvider.Meta().(*AWSClient).elasticbeanstalkconn

		resp, err := conn.DescribeConfigurationSettings(&elasticbeanstalk.DescribeConfigurationSettingsInput{
			ApplicationName: env.ApplicationName,
			EnvironmentName: env.EnvironmentName,
		})

		if err != nil {
			return fmt.Errorf("Error describing config settings in testAccVerifyBeanstalkConfig: %s", err)
		}

		// should only be 1 environment
		if len(resp.ConfigurationSettings) != 1 {
			return fmt.Errorf("Expected only 1 set of Configuration Settings in testAccVerifyBeanstalkConfig, got (%d)", len(resp.ConfigurationSettings))
		}

		cs := resp.ConfigurationSettings[0]

		var foundEnvs []string
		testStrings := []string{"ENV_STATIC", "ENV_UPDATE"}
		for _, os := range cs.OptionSettings {
			for _, k := range testStrings {
				if *os.OptionName == k {
					foundEnvs = append(foundEnvs, k)
				}
			}
		}

		// if expected is zero, then we should not have found any of the predefined
		// env vars
		if len(expected) == 0 {
			if len(foundEnvs) > 0 {
				return fmt.Errorf("Found configs we should not have: %#v", foundEnvs)
			}
			return nil
		}

		sort.Strings(testStrings)
		sort.Strings(expected)
		if !reflect.DeepEqual(testStrings, expected) {
			return fmt.Errorf("Error matching strings, expected:\n\n%#v\n\ngot:\n\n%#v\n", testStrings, foundEnvs)
		}

		return nil
	}
}

func testAccCheckBeanstalkEnvDestroy(s *terraform.State) error {
	conn := testAccProvider.Meta().(*AWSClient).elasticbeanstalkconn

	for _, rs := range s.RootModule().Resources {
		if rs.Type != "aws_elastic_beanstalk_environment" {
			continue
		}

		// Try to find the environment
		describeBeanstalkEnvOpts := &elasticbeanstalk.DescribeEnvironmentsInput{
			EnvironmentIds: []*string{aws.String(rs.Primary.ID)},
		}
		resp, err := conn.DescribeEnvironments(describeBeanstalkEnvOpts)
		if err == nil {
			switch {
			case len(resp.Environments) > 1:
				return fmt.Errorf("Error %d environments match, expected 1", len(resp.Environments))
			case len(resp.Environments) == 1:
				if *resp.Environments[0].Status == "Terminated" {
					return nil
				}
				return fmt.Errorf("Elastic Beanstalk ENV still exists.")
			default:
				return nil
			}
		}

		// Verify the error is what we want
		ec2err, ok := err.(awserr.Error)
		if !ok {
			return err
		}
		if ec2err.Code() != "InvalidBeanstalkEnvID.NotFound" {
			return err
		}
	}

	return nil
}

func testAccCheckBeanstalkEnvExists(n string, app *elasticbeanstalk.EnvironmentDescription) resource.TestCheckFunc {
	return func(s *terraform.State) error {
		rs, ok := s.RootModule().Resources[n]
		if !ok {
			return fmt.Errorf("Not found: %s", n)
		}

		if rs.Primary.ID == "" {
			return fmt.Errorf("Elastic Beanstalk ENV is not set")
		}

		env, err := describeBeanstalkEnv(testAccProvider.Meta().(*AWSClient).elasticbeanstalkconn, aws.String(rs.Primary.ID))
		if err != nil {
			return err
		}

		*app = *env

		return nil
	}
}

func testAccCheckBeanstalkEnvTier(n string, app *elasticbeanstalk.EnvironmentDescription) resource.TestCheckFunc {
	return func(s *terraform.State) error {
		rs, ok := s.RootModule().Resources[n]
		if !ok {
			return fmt.Errorf("Not found: %s", n)
		}

		if rs.Primary.ID == "" {
			return fmt.Errorf("Elastic Beanstalk ENV is not set")
		}

		env, err := describeBeanstalkEnv(testAccProvider.Meta().(*AWSClient).elasticbeanstalkconn, aws.String(rs.Primary.ID))
		if err != nil {
			return err
		}
		if *env.Tier.Name != "Worker" {
			return fmt.Errorf("Beanstalk Environment tier is %s, expected Worker", *env.Tier.Name)
		}

		*app = *env

		return nil
	}
}

func testAccCheckBeanstalkEnvConfigValue(n string, expectedValue string) resource.TestCheckFunc {
	return func(s *terraform.State) error {
		conn := testAccProvider.Meta().(*AWSClient).elasticbeanstalkconn

		rs, ok := s.RootModule().Resources[n]
		if !ok {
			return fmt.Errorf("Not found: %s", n)
		}

		if rs.Primary.ID == "" {
			return fmt.Errorf("Elastic Beanstalk ENV is not set")
		}

		resp, err := conn.DescribeConfigurationOptions(&elasticbeanstalk.DescribeConfigurationOptionsInput{
			ApplicationName: aws.String(rs.Primary.Attributes["application"]),
			EnvironmentName: aws.String(rs.Primary.Attributes["name"]),
			Options: []*elasticbeanstalk.OptionSpecification{
				{
					Namespace:  aws.String("aws:elasticbeanstalk:application:environment"),
					OptionName: aws.String("TEMPLATE"),
				},
			},
		})
		if err != nil {
			return err
		}

		if len(resp.Options) != 1 {
			return fmt.Errorf("Found %d options, expected 1.", len(resp.Options))
		}

		log.Printf("[DEBUG] %d Elastic Beanstalk Option values returned.", len(resp.Options[0].ValueOptions))

		for _, value := range resp.Options[0].ValueOptions {
			if *value != expectedValue {
				return fmt.Errorf("Option setting value: %s. Expected %s", *value, expectedValue)
			}
		}

		return nil
	}
}

func testAccCheckBeanstalkApplicationVersionDeployed(n string, app *elasticbeanstalk.EnvironmentDescription) resource.TestCheckFunc {
	return func(s *terraform.State) error {
		rs, ok := s.RootModule().Resources[n]
		if !ok {
			return fmt.Errorf("Not found: %s", n)
		}

		if rs.Primary.ID == "" {
			return fmt.Errorf("Elastic Beanstalk ENV is not set")
		}

		env, err := describeBeanstalkEnv(testAccProvider.Meta().(*AWSClient).elasticbeanstalkconn, aws.String(rs.Primary.ID))
		if err != nil {
			return err
		}

		if *env.VersionLabel != rs.Primary.Attributes["version_label"] {
			return fmt.Errorf("Elastic Beanstalk version deployed %s. Expected %s", *env.VersionLabel, rs.Primary.Attributes["version_label"])
		}

		*app = *env

		return nil
	}
}

func describeBeanstalkEnv(conn *elasticbeanstalk.ElasticBeanstalk,
	envID *string) (*elasticbeanstalk.EnvironmentDescription, error) {
	describeBeanstalkEnvOpts := &elasticbeanstalk.DescribeEnvironmentsInput{
		EnvironmentIds: []*string{envID},
	}

	log.Printf("[DEBUG] Elastic Beanstalk Environment TEST describe opts: %s", describeBeanstalkEnvOpts)

	resp, err := conn.DescribeEnvironments(describeBeanstalkEnvOpts)
	if err != nil {
		return &elasticbeanstalk.EnvironmentDescription{}, err
	}
	if len(resp.Environments) == 0 {
		return &elasticbeanstalk.EnvironmentDescription{}, fmt.Errorf("Elastic Beanstalk ENV not found.")
	}
	if len(resp.Environments) > 1 {
		return &elasticbeanstalk.EnvironmentDescription{}, fmt.Errorf("Found %d environments, expected 1.", len(resp.Environments))
	}
	return resp.Environments[0], nil
}

func testAccBeanstalkEnvConfig(rInt int) string {
	return fmt.Sprintf(`
 resource "aws_elastic_beanstalk_application" "tftest" {
	 name = "tf-test-name-%d"
	 description = "tf-test-desc"
 }

 resource "aws_elastic_beanstalk_environment" "tfenvtest" {
	 name = "tf-test-name-%d"
	 application = "${aws_elastic_beanstalk_application.tftest.name}"
	 solution_stack_name = "64bit Amazon Linux running Python"
	 depends_on = ["aws_elastic_beanstalk_application.tftest"]
 }
 `, rInt, rInt)
}

func testAccBeanstalkEnvConfig_empty_settings(r int) string {
	return fmt.Sprintf(`
resource "aws_elastic_beanstalk_application" "tftest" {
  name = "tf-test-name-%d"
  description = "tf-test-desc"
}

resource "aws_elastic_beanstalk_environment" "tfenvtest" {
  name = "tf-test-name-%d"
  application = "${aws_elastic_beanstalk_application.tftest.name}"
  solution_stack_name = "64bit Amazon Linux running Python"

        wait_for_ready_timeout = "15m"
}`, r, r)
}

func testAccBeanstalkEnvConfig_settings(r int) string {
	return fmt.Sprintf(`
resource "aws_elastic_beanstalk_application" "tftest" {
  name = "tf-test-name-%d"
  description = "tf-test-desc"
}

resource "aws_elastic_beanstalk_environment" "tfenvtest" {
  name                = "tf-test-name-%d"
  application         = "${aws_elastic_beanstalk_application.tftest.name}"
  solution_stack_name = "64bit Amazon Linux running Python"

        wait_for_ready_timeout = "15m"

  setting {
    namespace = "aws:elasticbeanstalk:application:environment"
    name      = "ENV_STATIC"
    value     = "true"
  }

  setting {
    namespace = "aws:elasticbeanstalk:application:environment"
    name      = "ENV_UPDATE"
    value     = "true"
  }

  setting {
    namespace = "aws:elasticbeanstalk:application:environment"
    name      = "ENV_REMOVE"
    value     = "true"
  }

  setting {
    namespace = "aws:autoscaling:scheduledaction"
    resource  = "ScheduledAction01"
    name      = "MinSize"
    value     = 2
  }

  setting {
    namespace = "aws:autoscaling:scheduledaction"
    resource  = "ScheduledAction01"
    name      = "MaxSize"
    value     = 3
  }

  setting {
    namespace = "aws:autoscaling:scheduledaction"
    resource  = "ScheduledAction01"
    name      = "StartTime"
    value     = "2016-07-28T04:07:02Z"
  }
}`, r, r)
}

func testAccBeanstalkEnvConfig_settings_update(r int) string {
	return fmt.Sprintf(`
resource "aws_elastic_beanstalk_application" "tftest" {
  name = "tf-test-name-%d"
  description = "tf-test-desc"
}

resource "aws_elastic_beanstalk_environment" "tfenvtest" {
  name                = "tf-test-name-%d"
  application         = "${aws_elastic_beanstalk_application.tftest.name}"
  solution_stack_name = "64bit Amazon Linux running Python"

        wait_for_ready_timeout = "15m"

  setting {
    namespace = "aws:elasticbeanstalk:application:environment"
    name      = "ENV_STATIC"
    value     = "true"
  }

  setting {
    namespace = "aws:elasticbeanstalk:application:environment"
    name      = "ENV_UPDATE"
    value     = "false"
  }

  setting {
    namespace = "aws:elasticbeanstalk:application:environment"
    name      = "ENV_ADD"
    value     = "true"
  }

  setting {
    namespace = "aws:autoscaling:scheduledaction"
    resource  = "ScheduledAction01"
    name      = "MinSize"
    value     = 2
  }

  setting {
    namespace = "aws:autoscaling:scheduledaction"
    resource  = "ScheduledAction01"
    name      = "MaxSize"
    value     = 3
  }

  setting {
    namespace = "aws:autoscaling:scheduledaction"
    resource  = "ScheduledAction01"
    name      = "StartTime"
    value     = "2016-07-28T04:07:02Z"
  }
}`, r, r)
}

func testAccBeanstalkWorkerEnvConfig(rInt int) string {
	return fmt.Sprintf(`
 resource "aws_iam_instance_profile" "tftest" {
	 name = "tftest_profile-%d"
	 roles = ["${aws_iam_role.tftest.name}"]
 }

 resource "aws_iam_role" "tftest" {
	 name = "tftest_role"
	 path = "/"
	 assume_role_policy = "{\"Version\":\"2012-10-17\",\"Statement\":[{\"Action\":\"sts:AssumeRole\",\"Principal\":{\"Service\":\"ec2.amazonaws.com\"},\"Effect\":\"Allow\",\"Sid\":\"\"}]}"
 }

 resource "aws_iam_role_policy" "tftest" {
	 name = "tftest_policy"
	 role = "${aws_iam_role.tftest.id}"
	 policy = "{\"Version\":\"2012-10-17\",\"Statement\":[{\"Sid\":\"QueueAccess\",\"Action\":[\"sqs:ChangeMessageVisibility\",\"sqs:DeleteMessage\",\"sqs:ReceiveMessage\"],\"Effect\":\"Allow\",\"Resource\":\"*\"}]}"
 }

 resource "aws_elastic_beanstalk_application" "tftest" {
	 name = "tf-test-name-%d"
	 description = "tf-test-desc"
 }

 resource "aws_elastic_beanstalk_environment" "tfenvtest" {
	 name = "tf-test-name-%d"
	 application = "${aws_elastic_beanstalk_application.tftest.name}"
	 tier = "Worker"
	 solution_stack_name = "64bit Amazon Linux running Python"

	 setting {
		 namespace = "aws:autoscaling:launchconfiguration"
		 name      = "IamInstanceProfile"
		 value     = "${aws_iam_instance_profile.tftest.name}"
	 }
 }`, rInt, rInt, rInt)
}

func testAccBeanstalkEnvCnamePrefixConfig(randString string, rInt int) string {
	return fmt.Sprintf(`
resource "aws_elastic_beanstalk_application" "tftest" {
name = "tf-test-name-%d"
description = "tf-test-desc"
}

resource "aws_elastic_beanstalk_environment" "tfenvtest" {
name = "tf-test-name-%d"
application = "${aws_elastic_beanstalk_application.tftest.name}"
cname_prefix = "%s"
solution_stack_name = "64bit Amazon Linux running Python"
}
`, rInt, rInt, randString)
}

func testAccBeanstalkConfigTemplate(rInt int) string {
	return fmt.Sprintf(`
	resource "aws_elastic_beanstalk_application" "tftest" {
		name = "tf-test-name-%d"
		description = "tf-test-desc"
	}

	resource "aws_elastic_beanstalk_environment" "tftest" {
		name = "tf-test-name-%d"
		application = "${aws_elastic_beanstalk_application.tftest.name}"
		template_name = "${aws_elastic_beanstalk_configuration_template.tftest.name}"
	}

	resource "aws_elastic_beanstalk_configuration_template" "tftest" {
		name        = "tf-test-original"
		application = "${aws_elastic_beanstalk_application.tftest.name}"
		solution_stack_name = "64bit Amazon Linux running Python"

		setting {
			namespace = "aws:elasticbeanstalk:application:environment"
			name      = "TEMPLATE"
			value     = "1"
	 }
	}
	`, rInt, rInt)
}

func testAccBeanstalkConfigTemplateUpdate(rInt int) string {
	return fmt.Sprintf(`
	resource "aws_elastic_beanstalk_application" "tftest" {
		name = "tf-test-name-%d"
		description = "tf-test-desc"
	}

	resource "aws_elastic_beanstalk_environment" "tftest" {
		name = "tf-test-name-%d"
		application = "${aws_elastic_beanstalk_application.tftest.name}"
		template_name = "${aws_elastic_beanstalk_configuration_template.tftest.name}"
	}

	resource "aws_elastic_beanstalk_configuration_template" "tftest" {
		name        = "tf-test-updated"
		application = "${aws_elastic_beanstalk_application.tftest.name}"
		solution_stack_name = "64bit Amazon Linux running Python"

		setting {
			namespace = "aws:elasticbeanstalk:application:environment"
			name      = "TEMPLATE"
			value     = "2"
		}
	}
	`, rInt, rInt)
}

func testAccBeanstalkResourceOptionSetting(rInt int) string {
	return fmt.Sprintf(`
resource "aws_elastic_beanstalk_application" "tftest" {
  name = "tf-test-name-%d"
  description = "tf-test-desc"
}

resource "aws_elastic_beanstalk_environment" "tfenvtest" {
  name = "tf-test-name-%d"
  application = "${aws_elastic_beanstalk_application.tftest.name}"
  solution_stack_name = "64bit Amazon Linux running Python"

  setting {
    namespace = "aws:autoscaling:scheduledaction"
    resource = "ScheduledAction01"
    name = "MinSize"
    value = "2"
  }

  setting {
    namespace = "aws:autoscaling:scheduledaction"
    resource = "ScheduledAction01"
    name = "MaxSize"
    value = "6"
  }

  setting {
    namespace = "aws:autoscaling:scheduledaction"
    resource = "ScheduledAction01"
    name = "Recurrence"
    value = "0 8 * * *"
  }
}`, rInt, rInt)
}

func testAccBeanstalkEnv_VPC(name string, rInt int) string {
	return fmt.Sprintf(`
resource "aws_vpc" "tf_b_test" {
  cidr_block = "10.0.0.0/16"
	tags {
		Name = "testAccBeanstalkEnv_VPC"
	}
}

resource "aws_internet_gateway" "tf_b_test" {
  vpc_id = "${aws_vpc.tf_b_test.id}"
}

resource "aws_route" "r" {
  route_table_id = "${aws_vpc.tf_b_test.main_route_table_id}"
  destination_cidr_block = "0.0.0.0/0"
  gateway_id = "${aws_internet_gateway.tf_b_test.id}"
}

resource "aws_subnet" "main" {
  vpc_id     = "${aws_vpc.tf_b_test.id}"
  cidr_block = "10.0.0.0/24"
}

resource "aws_security_group" "default" {
  name = "tf-b-test-%s"
  vpc_id = "${aws_vpc.tf_b_test.id}"
}

resource "aws_elastic_beanstalk_application" "default" {
  name = "tf-test-name-%d"
  description = "tf-test-desc"
}

resource "aws_elastic_beanstalk_environment" "default" {
  name = "tf-test-name-%d"
  application = "${aws_elastic_beanstalk_application.default.name}"
  solution_stack_name = "64bit Amazon Linux running Python"

  setting {
    namespace = "aws:ec2:vpc"
    name      = "VPCId"
    value     = "${aws_vpc.tf_b_test.id}"
  }

  setting {
    namespace = "aws:ec2:vpc"
    name      = "Subnets"
    value     = "${aws_subnet.main.id}"
  }

  setting {
    namespace = "aws:ec2:vpc"
    name      = "AssociatePublicIpAddress"
    value     = "true"
  }

  setting {
    namespace = "aws:autoscaling:launchconfiguration"
    name      = "SecurityGroups"
    value     = "${aws_security_group.default.id}"
  }
}
`, name, rInt, rInt)
}

func testAccBeanstalkEnv_TemplateChange_stack(r int) string {
	return fmt.Sprintf(`
provider "aws" {
  region = "us-east-1"
}

resource "aws_elastic_beanstalk_application" "app" {
  name        = "beanstalk-app-%d"
  description = ""
}

resource "aws_elastic_beanstalk_environment" "environment" {
  name        = "beanstalk-env-%d"
  application = "${aws_elastic_beanstalk_application.app.name}"

  # Go 1.4

  solution_stack_name = "64bit Amazon Linux 2016.03 v2.1.0 running Go 1.4"
}

resource "aws_elastic_beanstalk_configuration_template" "template" {
  name        = "beanstalk-config-%d"
  application = "${aws_elastic_beanstalk_application.app.name}"

  # Go 1.5
  solution_stack_name = "64bit Amazon Linux 2016.03 v2.1.3 running Go 1.5"
}
`, r, r, r)
}

func testAccBeanstalkEnv_TemplateChange_temp(r int) string {
	return fmt.Sprintf(`
provider "aws" {
  region = "us-east-1"
}

resource "aws_elastic_beanstalk_application" "app" {
  name        = "beanstalk-app-%d"
  description = ""
}

resource "aws_elastic_beanstalk_environment" "environment" {
  name        = "beanstalk-env-%d"
  application = "${aws_elastic_beanstalk_application.app.name}"

  # Go 1.4

  template_name = "${aws_elastic_beanstalk_configuration_template.template.name}"
}

resource "aws_elastic_beanstalk_configuration_template" "template" {
  name        = "beanstalk-config-%d"
  application = "${aws_elastic_beanstalk_application.app.name}"

  # Go 1.5
  solution_stack_name = "64bit Amazon Linux 2016.03 v2.1.3 running Go 1.5"
}
`, r, r, r)
}

func testAccBeanstalkEnvApplicationVersionConfig(randInt int) string {
	return fmt.Sprintf(`
resource "aws_s3_bucket" "default" {
  bucket = "tftest.applicationversion.buckets-%d"
}

resource "aws_s3_bucket_object" "default" {
  bucket = "${aws_s3_bucket.default.id}"
  key = "python-v1.zip"
  source = "test-fixtures/python-v1.zip"
}

resource "aws_elastic_beanstalk_application" "default" {
  name = "tf-test-name-%d"
  description = "tf-test-desc"
}

resource "aws_elastic_beanstalk_application_version" "default" {
  application = "${aws_elastic_beanstalk_application.default.name}"
  name = "tf-test-version-label-%d"
  bucket = "${aws_s3_bucket.default.id}"
  key = "${aws_s3_bucket_object.default.id}"
}

resource "aws_elastic_beanstalk_environment" "default" {
  name = "tf-test-name-%d"
  application = "${aws_elastic_beanstalk_application.default.name}"
  version_label = "${aws_elastic_beanstalk_application_version.default.name}"
  solution_stack_name = "64bit Amazon Linux running Python"
}
`, randInt, randInt, randInt, randInt)
}

func testAccBeanstalkEnvApplicationVersionConfigUpdate(randInt int) string {
	return fmt.Sprintf(`
resource "aws_s3_bucket" "default" {
  bucket = "tftest.applicationversion.buckets-%d"
}

resource "aws_s3_bucket_object" "default" {
  bucket = "${aws_s3_bucket.default.id}"
  key = "python-v2.zip"
  source = "test-fixtures/python-v1.zip"
}

resource "aws_elastic_beanstalk_application" "default" {
  name = "tf-test-name-%d"
  description = "tf-test-desc"
}

resource "aws_elastic_beanstalk_application_version" "default" {
  application = "${aws_elastic_beanstalk_application.default.name}"
  name = "tf-test-version-label-%d-v2"
  bucket = "${aws_s3_bucket.default.id}"
  key = "${aws_s3_bucket_object.default.id}"
}

resource "aws_elastic_beanstalk_environment" "default" {
  name = "tf-test-name-%d"
  application = "${aws_elastic_beanstalk_application.default.name}"
  version_label = "${aws_elastic_beanstalk_application_version.default.name}"
  solution_stack_name = "64bit Amazon Linux running Python"
}
<<<<<<< HEAD
`, randInt, randInt, randInt, randInt)
=======
`, randInt, randInt, randInt)
}

func testAccBeanstalkEnvSettingJsonValue(randInt int) string {
	return fmt.Sprintf(`
resource "aws_elastic_beanstalk_application" "app" {
  name = "tf-acc-test-%d"
  description = "This is a description"
}

resource "aws_sqs_queue" "test" {
  name = "tf-acc-test-%d"
}

resource "aws_key_pair" "test" {
  key_name   = "tf-acc-test-%d"
  public_key = "ssh-rsa AAAAB3NzaC1yc2EAAAADAQABAAABAQD3F6tyPEFEzV0LX3X8BsXdMsQz1x2cEikKDEY0aIj41qgxMCP/iteneqXSIFZBp5vizPvaoIR3Um9xK7PGoW8giupGn+EPuxIA4cDM4vzOqOkiMPhz5XK0whEjkVzTo4+S0puvDZuwIsdiW9mxhJc7tgBNL0cYlWSYVkz4G/fslNfRPW5mYAM49f4fhtxPb5ok4Q2Lg9dPKVHO/Bgeu5woMc7RY0p1ej6D4CKFE6lymSDJpW0YHX/wqE9+cfEauh7xZcG0q9t2ta6F6fmX0agvpFyZo8aFbXeUBr7osSCJNgvavWbM/06niWrOvYX2xwWdhXmXSrbX8ZbabVohBK41 email@example.com"
}

resource "aws_iam_instance_profile" "app" {
  name  = "tf-acc-test-%d"
  role = "${aws_iam_role.test.name}"
}

resource "aws_iam_role" "test" {
  name = "tf_acc_test_%d"
  path = "/"

  assume_role_policy = <<EOF
{
    "Version": "2012-10-17",
    "Statement": [
        {
            "Action": "sts:AssumeRole",
            "Principal": {
               "Service": "ec2.amazonaws.com"
            },
            "Effect": "Allow",
            "Sid": ""
        }
    ]
}
EOF
}

resource "aws_iam_role_policy" "test" {
  name = "test_policy"
  role = "${aws_iam_role.test.id}"

  policy = <<EOF
{
  "Version": "2012-10-17",
  "Statement": [
    {
      "Action": [
        "dynamodb:*"
      ],
      "Effect": "Allow",
      "Resource": "*"
    }
  ]
}
EOF
}

resource "aws_elastic_beanstalk_environment" "default" {
  name = "tf-acc-test-%d"
  application = "${aws_elastic_beanstalk_application.app.name}"
  tier = "Worker"
  solution_stack_name = "64bit Amazon Linux 2016.03 v2.1.0 running Docker 1.9.1"

  setting = {
    namespace = "aws:elasticbeanstalk:command"
    name = "BatchSize"
    value = "30"
  }

  setting = {
    namespace = "aws:elasticbeanstalk:command"
    name = "BatchSizeType"
    value = "Percentage"
  }

  setting = {
    namespace = "aws:elasticbeanstalk:command"
    name = "DeploymentPolicy"
    value = "Rolling"
  }

  setting = {
    namespace = "aws:elasticbeanstalk:sns:topics"
    name = "Notification Endpoint"
    value = "example@example.com"
  }

  setting = {
    namespace = "aws:elasticbeanstalk:sqsd"
    name = "ErrorVisibilityTimeout"
    value = "2"
  }

  setting = {
    namespace = "aws:elasticbeanstalk:sqsd"
    name = "HttpPath"
    value = "/event-message"
  }

  setting = {
    namespace = "aws:elasticbeanstalk:sqsd"
    name = "WorkerQueueURL"
    value = "${aws_sqs_queue.test.id}"
  }

  setting = {
    namespace = "aws:elasticbeanstalk:sqsd"
    name = "VisibilityTimeout"
    value = "300"
  }

  setting = {
    namespace = "aws:elasticbeanstalk:sqsd"
    name = "HttpConnections"
    value = "10"
  }

  setting = {
    namespace = "aws:elasticbeanstalk:sqsd"
    name = "InactivityTimeout"
    value = "299"
  }

  setting = {
    namespace = "aws:elasticbeanstalk:sqsd"
    name = "MimeType"
    value = "application/json"
  }

  setting = {
    namespace = "aws:elasticbeanstalk:environment"
    name = "ServiceRole"
    value = "aws-elasticbeanstalk-service-role"
  }

  setting = {
    namespace = "aws:elasticbeanstalk:environment"
    name = "EnvironmentType"
    value = "LoadBalanced"
  }

  setting = {
    namespace = "aws:elasticbeanstalk:application"
    name = "Application Healthcheck URL"
    value = "/health"
  }

  setting = {
    namespace = "aws:elasticbeanstalk:healthreporting:system"
    name = "SystemType"
    value = "enhanced"
  }

  setting = {
    namespace = "aws:elasticbeanstalk:healthreporting:system"
    name = "HealthCheckSuccessThreshold"
    value = "Ok"
  }

  setting = {
    namespace = "aws:autoscaling:launchconfiguration"
    name = "IamInstanceProfile"
    value = "${aws_iam_instance_profile.app.name}"
  }

  setting = {
    namespace = "aws:autoscaling:launchconfiguration"
    name = "InstanceType"
    value = "t2.micro"
  }

  setting = {
    namespace = "aws:autoscaling:launchconfiguration"
    name = "EC2KeyName"
    value = "${aws_key_pair.test.key_name}"
  }

  setting = {
    namespace = "aws:autoscaling:updatepolicy:rollingupdate"
    name = "RollingUpdateEnabled"
    value = "false"
  }

  setting = {
    namespace = "aws:elasticbeanstalk:healthreporting:system"
    name = "ConfigDocument"
    value = <<EOF
{
	"Version": 1,
	"CloudWatchMetrics": {
		"Instance": {
			"ApplicationRequestsTotal": 60
		},
		"Environment": {
			"ApplicationRequests5xx": 60,
			"ApplicationRequests4xx": 60,
			"ApplicationRequests2xx": 60
		}
	}
}
EOF
  }
}
`, randInt, randInt, randInt, randInt, randInt, randInt)
>>>>>>> f8b05752
}<|MERGE_RESOLUTION|>--- conflicted
+++ resolved
@@ -1008,10 +1008,7 @@
   version_label = "${aws_elastic_beanstalk_application_version.default.name}"
   solution_stack_name = "64bit Amazon Linux running Python"
 }
-<<<<<<< HEAD
 `, randInt, randInt, randInt, randInt)
-=======
-`, randInt, randInt, randInt)
 }
 
 func testAccBeanstalkEnvSettingJsonValue(randInt int) string {
@@ -1223,5 +1220,4 @@
   }
 }
 `, randInt, randInt, randInt, randInt, randInt, randInt)
->>>>>>> f8b05752
 }