--- conflicted
+++ resolved
@@ -104,15 +104,9 @@
 }
 
 resource "aws_vpc_peering_connection" "test" {
-<<<<<<< HEAD
-	vpc_id = aws_vpc.foo.id
-	peer_vpc_id = aws_vpc.bar.id
-	auto_accept = true
-=======
   vpc_id      = aws_vpc.foo.id
   peer_vpc_id = aws_vpc.bar.id
   auto_accept = true
->>>>>>> 348eb084
 
   tags = {
     Name = "terraform-testacc-vpc-peering-connection-data-source-foo-to-bar"
@@ -122,29 +116,17 @@
 data "aws_caller_identity" "current" {}
 
 data "aws_vpc_peering_connection" "test_by_id" {
-<<<<<<< HEAD
-	id = aws_vpc_peering_connection.test.id
-}
-
-data "aws_vpc_peering_connection" "test_by_requester_vpc_id" {
-	vpc_id = aws_vpc.foo.id
-=======
   id = aws_vpc_peering_connection.test.id
 }
 
 data "aws_vpc_peering_connection" "test_by_requester_vpc_id" {
   vpc_id = aws_vpc.foo.id
->>>>>>> 348eb084
 
   depends_on = ["aws_vpc_peering_connection.test"]
 }
 
 data "aws_vpc_peering_connection" "test_by_accepter_vpc_id" {
-<<<<<<< HEAD
-	peer_vpc_id = aws_vpc.bar.id
-=======
   peer_vpc_id = aws_vpc.bar.id
->>>>>>> 348eb084
 
   depends_on = ["aws_vpc_peering_connection.test"]
 }
@@ -164,15 +146,9 @@
 }
 
 data "aws_vpc_peering_connection" "test_by_owner_ids" {
-<<<<<<< HEAD
-	owner_id = data.aws_caller_identity.current.account_id
-	peer_owner_id = data.aws_caller_identity.current.account_id
-	status = "active"
-=======
   owner_id      = data.aws_caller_identity.current.account_id
   peer_owner_id = data.aws_caller_identity.current.account_id
   status        = "active"
->>>>>>> 348eb084
 
   depends_on = ["aws_vpc_peering_connection.test"]
 }
