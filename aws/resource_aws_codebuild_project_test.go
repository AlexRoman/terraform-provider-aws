package aws

import (
	"fmt"
	"regexp"
	"strings"
	"testing"
	"unicode"

	"github.com/aws/aws-sdk-go/aws"
	"github.com/aws/aws-sdk-go/service/codebuild"
	"github.com/hashicorp/terraform/helper/acctest"
	"github.com/hashicorp/terraform/helper/resource"
	"github.com/hashicorp/terraform/terraform"
)

func TestAccAWSCodeBuildProject_basic(t *testing.T) {
	name := acctest.RandString(10)

	resource.Test(t, resource.TestCase{
		PreCheck:     func() { testAccPreCheck(t) },
		Providers:    testAccProviders,
		CheckDestroy: testAccCheckAWSCodeBuildProjectDestroy,
		Steps: []resource.TestStep{
			{
				Config: testAccAWSCodeBuildProjectConfig_basic(name, "", ""),
				Check: resource.ComposeTestCheckFunc(
					testAccCheckAWSCodeBuildProjectExists("aws_codebuild_project.foo"),
					resource.TestCheckResourceAttr(
						"aws_codebuild_project.foo", "build_timeout", "5"),
				),
			},
		},
	})
}

func TestAccAWSCodeBuildProject_vpc(t *testing.T) {
	name := acctest.RandString(10)

	resource.Test(t, resource.TestCase{
		PreCheck:     func() { testAccPreCheck(t) },
		Providers:    testAccProviders,
		CheckDestroy: testAccCheckAWSCodeBuildProjectDestroy,
		Steps: []resource.TestStep{
			{
				Config: testAccAWSCodeBuildProjectConfig_basic(name,
					testAccAWSCodeBuildProjectConfig_vpcConfig("\"${aws_subnet.codebuild_subnet.id}\",\"${aws_subnet.codebuild_subnet_2.id}\""), testAccAWSCodeBuildProjectConfig_vpcResources()),
				Check: resource.ComposeTestCheckFunc(
					testAccCheckAWSCodeBuildProjectExists("aws_codebuild_project.foo"),
					resource.TestCheckResourceAttr(
						"aws_codebuild_project.foo", "build_timeout", "5"),
					resource.TestCheckResourceAttrSet("aws_codebuild_project.foo", "vpc_config.0.vpc_id"),
					resource.TestCheckResourceAttr("aws_codebuild_project.foo", "vpc_config.0.subnets.#", "2"),
					resource.TestCheckResourceAttr("aws_codebuild_project.foo", "vpc_config.0.security_group_ids.#", "1"),
				),
			},
			{
				Config: testAccAWSCodeBuildProjectConfig_basic(name, testAccAWSCodeBuildProjectConfig_vpcConfig("\"${aws_subnet.codebuild_subnet.id}\""), testAccAWSCodeBuildProjectConfig_vpcResources()),
				Check: resource.ComposeTestCheckFunc(
					testAccCheckAWSCodeBuildProjectExists("aws_codebuild_project.foo"),
					resource.TestCheckResourceAttr(
						"aws_codebuild_project.foo", "build_timeout", "5"),
					resource.TestCheckResourceAttrSet("aws_codebuild_project.foo", "vpc_config.0.vpc_id"),
					resource.TestCheckResourceAttr("aws_codebuild_project.foo", "vpc_config.0.subnets.#", "1"),
					resource.TestCheckResourceAttr("aws_codebuild_project.foo", "vpc_config.0.security_group_ids.#", "1"),
				),
			},
			{
				Config: testAccAWSCodeBuildProjectConfig_basicUpdated(name),
				Check: resource.ComposeTestCheckFunc(
					testAccCheckAWSCodeBuildProjectExists("aws_codebuild_project.foo"),
					resource.TestCheckResourceAttr(
						"aws_codebuild_project.foo", "build_timeout", "50"),
					resource.TestCheckNoResourceAttr("aws_codebuild_project.foo", "vpc_config"),
				),
			},
		},
	})
}

func TestAccAWSCodeBuildProject_cache(t *testing.T) {
	name := acctest.RandString(10)

	resource.Test(t, resource.TestCase{
		PreCheck:     func() { testAccPreCheck(t) },
		Providers:    testAccProviders,
		CheckDestroy: testAccCheckAWSCodeBuildProjectDestroy,
		Steps: []resource.TestStep{
			{
				Config:      testAccAWSCodeBuildProjectConfig_cache(name, testAccAWSCodeBuildProjectConfig_cacheConfig("S3", "")),
				ExpectError: regexp.MustCompile(`cache location is required when cache type is "S3"`),
			},
			{
				Config: testAccAWSCodeBuildProjectConfig_cache(name, testAccAWSCodeBuildProjectConfig_cacheConfig("NO_CACHE", "")),
				Check: resource.ComposeTestCheckFunc(
					testAccCheckAWSCodeBuildProjectExists("aws_codebuild_project.foo"),
					resource.TestCheckResourceAttr("aws_codebuild_project.foo", "cache.#", "1"),
					resource.TestCheckResourceAttr("aws_codebuild_project.foo", "cache.0.type", "NO_CACHE"),
				),
			},
			{
				Config: testAccAWSCodeBuildProjectConfig_cache(name, ""),
				Check: resource.ComposeTestCheckFunc(
					testAccCheckAWSCodeBuildProjectExists("aws_codebuild_project.foo"),
					resource.TestCheckResourceAttr("aws_codebuild_project.foo", "cache.#", "1"),
					resource.TestCheckResourceAttr("aws_codebuild_project.foo", "cache.0.type", "NO_CACHE"),
				),
			},
			{
				Config: testAccAWSCodeBuildProjectConfig_cache(name, testAccAWSCodeBuildProjectConfig_cacheConfig("S3", "some-bucket")),
				Check: resource.ComposeTestCheckFunc(
					testAccCheckAWSCodeBuildProjectExists("aws_codebuild_project.foo"),
					resource.TestCheckResourceAttr("aws_codebuild_project.foo", "cache.#", "1"),
					resource.TestCheckResourceAttr("aws_codebuild_project.foo", "cache.0.type", "S3"),
					resource.TestCheckResourceAttr("aws_codebuild_project.foo", "cache.0.location", "some-bucket"),
				),
			},
			{
				Config: testAccAWSCodeBuildProjectConfig_cache(name, testAccAWSCodeBuildProjectConfig_cacheConfig("S3", "some-new-bucket")),
				Check: resource.ComposeTestCheckFunc(
					testAccCheckAWSCodeBuildProjectExists("aws_codebuild_project.foo"),
					resource.TestCheckResourceAttr("aws_codebuild_project.foo", "cache.#", "1"),
					resource.TestCheckResourceAttr("aws_codebuild_project.foo", "cache.0.type", "S3"),
					resource.TestCheckResourceAttr("aws_codebuild_project.foo", "cache.0.location", "some-new-bucket"),
				),
			},
			{
				Config: testAccAWSCodeBuildProjectConfig_cache(name, ""),
				Check: resource.ComposeTestCheckFunc(
					testAccCheckAWSCodeBuildProjectExists("aws_codebuild_project.foo"),
					resource.TestCheckResourceAttr("aws_codebuild_project.foo", "cache.#", "1"),
					resource.TestCheckResourceAttr("aws_codebuild_project.foo", "cache.0.type", "NO_CACHE"),
				),
			},
		},
	})
}

func TestAccAWSCodeBuildProject_sourceAuth(t *testing.T) {
	authResource := "FAKERESOURCE1"
	authType := "OAUTH"
	name := acctest.RandString(10)
	resourceName := "aws_codebuild_project.foo"

	resource.Test(t, resource.TestCase{
		PreCheck:     func() { testAccPreCheck(t) },
		Providers:    testAccProviders,
		CheckDestroy: testAccCheckAWSCodeBuildProjectDestroy,
		Steps: []resource.TestStep{
			{
				Config:      testAccAWSCodeBuildProjectConfig_sourceAuth(name, authResource, "INVALID"),
				ExpectError: regexp.MustCompile(`expected source.0.auth.0.type to be one of`),
			},
			{
				Config: testAccAWSCodeBuildProjectConfig_sourceAuth(name, authResource, authType),
				Check: resource.ComposeTestCheckFunc(
					testAccCheckAWSCodeBuildProjectExists(resourceName),
					resource.TestCheckResourceAttr(resourceName, "source.1060593600.auth.2706882902.resource", authResource),
					resource.TestCheckResourceAttr(resourceName, "source.1060593600.auth.2706882902.type", authType),
				),
			},
		},
	})
}

func TestAccAWSCodeBuildProject_default_build_timeout(t *testing.T) {
	name := acctest.RandString(10)

	resource.Test(t, resource.TestCase{
		PreCheck:     func() { testAccPreCheck(t) },
		Providers:    testAccProviders,
		CheckDestroy: testAccCheckAWSCodeBuildProjectDestroy,
		Steps: []resource.TestStep{
			{
				Config: testAccAWSCodeBuildProjectConfig_default_timeout(name),
				Check: resource.ComposeTestCheckFunc(
					testAccCheckAWSCodeBuildProjectExists("aws_codebuild_project.foo"),
					resource.TestCheckResourceAttr(
						"aws_codebuild_project.foo", "build_timeout", "60"),
				),
			},
			{
				Config: testAccAWSCodeBuildProjectConfig_basicUpdated(name),
				Check: resource.ComposeTestCheckFunc(
					testAccCheckAWSCodeBuildProjectExists("aws_codebuild_project.foo"),
					resource.TestCheckResourceAttr(
						"aws_codebuild_project.foo", "build_timeout", "50"),
				),
			},
		},
	})
}

func longTestData() string {
	data := `
	test-test-test-test-test-test-test-test-test-test-
	test-test-test-test-test-test-test-test-test-test-
	test-test-test-test-test-test-test-test-test-test-
	test-test-test-test-test-test-test-test-test-test-
	test-test-test-test-test-test-test-test-test-test-
	test-test-test-test-test-test-test-test-test-test-
	`

	return strings.Map(func(r rune) rune {
		if unicode.IsSpace(r) {
			return -1
		}
		return r
	}, data)
}

func TestAWSCodeBuildProject_nameValidation(t *testing.T) {
	cases := []struct {
		Value    string
		ErrCount int
	}{
		{Value: "_test", ErrCount: 1},
		{Value: "test", ErrCount: 0},
		{Value: "1_test", ErrCount: 0},
		{Value: "test**1", ErrCount: 1},
		{Value: longTestData(), ErrCount: 1},
	}

	for _, tc := range cases {
		_, errors := validateAwsCodeBuildProjectName(tc.Value, "aws_codebuild_project")

		if len(errors) != tc.ErrCount {
			t.Fatalf("Expected the AWS CodeBuild project name to trigger a validation error - %s", errors)
		}
	}
}

func testAccCheckAWSCodeBuildProjectExists(n string) resource.TestCheckFunc {
	return func(s *terraform.State) error {
		rs, ok := s.RootModule().Resources[n]
		if !ok {
			return fmt.Errorf("Not found: %s", n)
		}

		if rs.Primary.ID == "" {
			return fmt.Errorf("No CodeBuild Project ID is set")
		}

		conn := testAccProvider.Meta().(*AWSClient).codebuildconn

		out, err := conn.BatchGetProjects(&codebuild.BatchGetProjectsInput{
			Names: []*string{
				aws.String(rs.Primary.ID),
			},
		})

		if err != nil {
			return err
		}

		if len(out.Projects) < 1 {
			return fmt.Errorf("No project found")
		}

		return nil
	}
}

func testAccCheckAWSCodeBuildProjectDestroy(s *terraform.State) error {
	conn := testAccProvider.Meta().(*AWSClient).codebuildconn

	for _, rs := range s.RootModule().Resources {
		if rs.Type != "aws_codebuild_project" {
			continue
		}

		out, err := conn.BatchGetProjects(&codebuild.BatchGetProjectsInput{
			Names: []*string{
				aws.String(rs.Primary.ID),
			},
		})

		if err != nil {
			return err
		}

		if out != nil && len(out.Projects) > 0 {
			return fmt.Errorf("Expected AWS CodeBuild Project to be gone, but was still found")
		}

		return nil
	}

	return fmt.Errorf("Default error in CodeBuild Test")
}

func TestAccAWSCodeBuildProject_buildBadgeUrlValidation(t *testing.T) {
	name := acctest.RandString(10)

	resource.Test(t, resource.TestCase{
		PreCheck:     func() { testAccPreCheck(t) },
		Providers:    testAccProviders,
		CheckDestroy: testAccCheckAWSCodeBuildProjectDestroy,
		Steps: []resource.TestStep{
			resource.TestStep{
				Config: testAccAWSCodebuildProjectConfig_buildBadgeUrlValidation(name),
				Check: resource.ComposeTestCheckFunc(
					testAccCheckAWSCodeBuildProjectExists("aws_codebuild_project.vanilla_codebuild_project"),
					resource.TestMatchResourceAttr("aws_codebuild_project.vanilla_codebuild_project", "badge_url", regexp.MustCompile(`\b(https?).*\b`)),
				),
			},
		},
	})
}

func testAccAWSCodeBuildProjectConfig_basic(rName, vpcConfig, vpcResources string) string {
	return fmt.Sprintf(`
resource "aws_iam_role" "codebuild_role" {
  name = "codebuild-role-%s"
  assume_role_policy = <<EOF
{
  "Version": "2012-10-17",
  "Statement": [
    {
      "Effect": "Allow",
      "Principal": {
        "Service": "codebuild.amazonaws.com"
      },
      "Action": "sts:AssumeRole"
    }
  ]
}
EOF
}

resource "aws_iam_policy" "codebuild_policy" {
  name        = "codebuild-policy-%s"
  path        = "/service-role/"
  description = "Policy used in trust relationship with CodeBuild"
  policy      = <<POLICY
{
  "Version": "2012-10-17",
  "Statement": [
    {
      "Effect": "Allow",
      "Resource": [
        "*"
      ],
      "Action": [
        "logs:CreateLogGroup",
        "logs:CreateLogStream",
        "logs:PutLogEvents"
      ]
    },
    {
      "Effect": "Allow",
      "Action": [
        "ec2:CreateNetworkInterface",
        "ec2:DescribeDhcpOptions",
        "ec2:DescribeNetworkInterfaces",
        "ec2:DeleteNetworkInterface",
        "ec2:DescribeSubnets",
        "ec2:DescribeSecurityGroups",
        "ec2:DescribeVpcs"
      ],
      "Resource": "*"
    }
  ]
}
POLICY
}

resource "aws_iam_policy_attachment" "codebuild_policy_attachment" {
  name       = "codebuild-policy-attachment-%s"
  policy_arn = "${aws_iam_policy.codebuild_policy.arn}"
  roles      = ["${aws_iam_role.codebuild_role.id}"]
}

resource "aws_codebuild_project" "foo" {
  name          = "test-project-%s"
  description   = "test_codebuild_project"
  build_timeout = "5"
  service_role  = "${aws_iam_role.codebuild_role.arn}"

  artifacts {
    type = "NO_ARTIFACTS"
  }

  environment {
    compute_type = "BUILD_GENERAL1_SMALL"
    image        = "2"
    type         = "LINUX_CONTAINER"

    environment_variable = {
      "name"  = "SOME_KEY"
      "value" = "SOME_VALUE"
    }
  }

  source {
    type     = "GITHUB"
    location = "https://github.com/hashicorp/packer.git"
  }

  tags {
    "Environment" = "Test"
  }
	%s
}
%s
`, rName, rName, rName, rName, vpcConfig, vpcResources)
}

func testAccAWSCodeBuildProjectConfig_basicUpdated(rName string) string {
	return fmt.Sprintf(`
resource "aws_iam_role" "codebuild_role" {
  name = "codebuild-role-%s"
  assume_role_policy = <<EOF
{
  "Version": "2012-10-17",
  "Statement": [
    {
      "Effect": "Allow",
      "Principal": {
        "Service": "codebuild.amazonaws.com"
      },
      "Action": "sts:AssumeRole"
    }
  ]
}
EOF
}

resource "aws_iam_policy" "codebuild_policy" {
    name        = "codebuild-policy-%s"
    path        = "/service-role/"
    description = "Policy used in trust relationship with CodeBuild"
    policy      = <<POLICY
{
  "Version": "2012-10-17",
  "Statement": [
    {
      "Effect": "Allow",
      "Resource": [
        "*"
      ],
      "Action": [
        "logs:CreateLogGroup",
        "logs:CreateLogStream",
        "logs:PutLogEvents"
      ]
    }
  ]
}
POLICY
}

resource "aws_iam_policy_attachment" "codebuild_policy_attachment" {
  name       = "codebuild-policy-attachment-%s"
  policy_arn = "${aws_iam_policy.codebuild_policy.arn}"
  roles      = ["${aws_iam_role.codebuild_role.id}"]
}

resource "aws_codebuild_project" "foo" {
  name         = "test-project-%s"
  description  = "test_codebuild_project"
  build_timeout      = "50"
  service_role = "${aws_iam_role.codebuild_role.arn}"

  artifacts {
    type = "NO_ARTIFACTS"
  }

  environment {
    compute_type = "BUILD_GENERAL1_SMALL"
    image        = "2"
    type         = "LINUX_CONTAINER"

    environment_variable = {
      "name"  = "SOME_OTHERKEY"
      "value" = "SOME_OTHERVALUE"
    }
  }

  source {
    type     = "GITHUB"
    location = "https://github.com/hashicorp/packer.git"
  }

  tags {
    "Environment" = "Test"
  }
}
`, rName, rName, rName, rName)
}

func testAccAWSCodeBuildProjectConfig_cache(rName, cacheConfig string) string {
	return fmt.Sprintf(`
resource "aws_iam_role" "codebuild_role" {
  name = "codebuild-role-%s"
  assume_role_policy = <<EOF
{
  "Version": "2012-10-17",
  "Statement": [
    {
      "Effect": "Allow",
      "Principal": {
        "Service": "codebuild.amazonaws.com"
      },
      "Action": "sts:AssumeRole"
    }
  ]
}
EOF
}

resource "aws_iam_policy" "codebuild_policy" {
  name        = "codebuild-policy-%s"
  path        = "/service-role/"
  description = "Policy used in trust relationship with CodeBuild"
  policy      = <<POLICY
{
  "Version": "2012-10-17",
  "Statement": [
    {
      "Effect": "Allow",
      "Resource": [
        "*"
      ],
      "Action": [
        "logs:CreateLogGroup",
        "logs:CreateLogStream",
        "logs:PutLogEvents"
      ]
    },
    {
      "Effect": "Allow",
      "Action": [
        "ec2:CreateNetworkInterface",
        "ec2:DescribeDhcpOptions",
        "ec2:DescribeNetworkInterfaces",
        "ec2:DeleteNetworkInterface",
        "ec2:DescribeSubnets",
        "ec2:DescribeSecurityGroups",
        "ec2:DescribeVpcs"
      ],
      "Resource": "*"
    }
  ]
}
POLICY
}

resource "aws_iam_policy_attachment" "codebuild_policy_attachment" {
  name       = "codebuild-policy-attachment-%s"
  policy_arn = "${aws_iam_policy.codebuild_policy.arn}"
  roles      = ["${aws_iam_role.codebuild_role.id}"]
}

resource "aws_codebuild_project" "foo" {
  name          = "test-project-%s"
  description   = "test_codebuild_project"
  build_timeout = "5"
  service_role  = "${aws_iam_role.codebuild_role.arn}"

  artifacts {
    type = "NO_ARTIFACTS"
  }

  %s

  environment {
    compute_type = "BUILD_GENERAL1_SMALL"
    image        = "2"
    type         = "LINUX_CONTAINER"

    environment_variable = {
      "name"  = "SOME_KEY"
      "value" = "SOME_VALUE"
    }
  }

  source {
    type     = "GITHUB"
    location = "https://github.com/hashicorp/packer.git"
  }

  tags {
    "Environment" = "Test"
  }
}
`, rName, rName, rName, rName, cacheConfig)
}

func testAccAWSCodeBuildProjectConfig_default_timeout(rName string) string {
	return fmt.Sprintf(`
resource "aws_iam_role" "codebuild_role" {
  name = "codebuild-role-%s"
  assume_role_policy = <<EOF
{
  "Version": "2012-10-17",
  "Statement": [
    {
      "Effect": "Allow",
      "Principal": {
        "Service": "codebuild.amazonaws.com"
      },
      "Action": "sts:AssumeRole"
    }
  ]
}
EOF
}

resource "aws_iam_policy" "codebuild_policy" {
    name        = "codebuild-policy-%s"
    path        = "/service-role/"
    description = "Policy used in trust relationship with CodeBuild"
    policy      = <<POLICY
{
  "Version": "2012-10-17",
  "Statement": [
    {
      "Effect": "Allow",
      "Resource": [
        "*"
      ],
      "Action": [
        "logs:CreateLogGroup",
        "logs:CreateLogStream",
        "logs:PutLogEvents"
      ]
    }
  ]
}
POLICY
}

resource "aws_iam_policy_attachment" "codebuild_policy_attachment" {
  name       = "codebuild-policy-attachment-%s"
  policy_arn = "${aws_iam_policy.codebuild_policy.arn}"
  roles      = ["${aws_iam_role.codebuild_role.id}"]
}

resource "aws_codebuild_project" "foo" {
  name         = "test-project-%s"
  description  = "test_codebuild_project"

  service_role = "${aws_iam_role.codebuild_role.arn}"

  artifacts {
    type = "NO_ARTIFACTS"
  }

  environment {
    compute_type = "BUILD_GENERAL1_SMALL"
    image        = "2"
    type         = "LINUX_CONTAINER"

    environment_variable = {
      "name"  = "SOME_OTHERKEY"
      "value" = "SOME_OTHERVALUE"
    }
  }

  source {
    type     = "GITHUB"
    location = "https://github.com/hashicorp/packer.git"
  }

  tags {
    "Environment" = "Test"
  }
}
`, rName, rName, rName, rName)
}

func testAccAWSCodeBuildProjectConfig_sourceAuth(rName, authResource, authType string) string {
	return fmt.Sprintf(`
resource "aws_iam_role" "codebuild_role" {
  name = "codebuild-role-%[1]s"
  assume_role_policy = <<EOF
{
  "Version": "2012-10-17",
  "Statement": [
    {
      "Effect": "Allow",
      "Principal": {
        "Service": "codebuild.amazonaws.com"
      },
      "Action": "sts:AssumeRole"
    }
  ]
}
EOF
}

resource "aws_iam_policy" "codebuild_policy" {
    name        = "codebuild-policy-%[1]s"
    path        = "/service-role/"
    description = "Policy used in trust relationship with CodeBuild"
    policy      = <<POLICY
{
  "Version": "2012-10-17",
  "Statement": [
    {
      "Effect": "Allow",
      "Resource": [
        "*"
      ],
      "Action": [
        "logs:CreateLogGroup",
        "logs:CreateLogStream",
        "logs:PutLogEvents"
      ]
    }
  ]
}
POLICY
}

resource "aws_iam_policy_attachment" "codebuild_policy_attachment" {
  name       = "codebuild-policy-attachment-%[1]s"
  policy_arn = "${aws_iam_policy.codebuild_policy.arn}"
  roles      = ["${aws_iam_role.codebuild_role.id}"]
}

resource "aws_codebuild_project" "foo" {
  name         = "test-project-%[1]s"
  description  = "test_codebuild_project"
  build_timeout      = "5"
  service_role = "${aws_iam_role.codebuild_role.arn}"

  artifacts {
    type = "NO_ARTIFACTS"
  }

  environment {
    compute_type = "BUILD_GENERAL1_SMALL"
    image        = "2"
    type         = "LINUX_CONTAINER"

    environment_variable = {
      "name"  = "SOME_KEY"
      "value" = "SOME_VALUE"
    }
  }

  source {
    type     = "GITHUB"
    location = "https://github.com/hashicorp/packer.git"

    auth {
      resource = "%[2]s"
      type     = "%[3]s"
    }
  }

  tags {
    "Environment" = "Test"
  }
}
`, rName, authResource, authType)
}

func testAccAWSCodeBuildProjectConfig_vpcResources() string {
	return fmt.Sprintf(`
	resource "aws_vpc" "codebuild_vpc" {
		cidr_block = "10.0.0.0/16"
	}

	resource "aws_subnet" "codebuild_subnet" {
		vpc_id     = "${aws_vpc.codebuild_vpc.id}"
		cidr_block = "10.0.0.0/24"
		tags {
			Name = "tf-acc-codebuild-project-1"
		}
	}

	resource "aws_subnet" "codebuild_subnet_2" {
		vpc_id     = "${aws_vpc.codebuild_vpc.id}"
		cidr_block = "10.0.1.0/24"
		tags {
			Name = "tf-acc-codebuild-project-2"
		}
	}


	resource "aws_security_group" "codebuild_security_group" {
		vpc_id = "${aws_vpc.codebuild_vpc.id}"
	}
`)
}

func testAccAWSCodeBuildProjectConfig_vpcConfig(subnets string) string {
	return fmt.Sprintf(`
  vpc_config {
    vpc_id = "${aws_vpc.codebuild_vpc.id}"

    subnets = [ %s ]

    security_group_ids = [
      "${aws_security_group.codebuild_security_group.id}"
    ]
  }
`, subnets)
}

<<<<<<< HEAD
func testAccAWSCodeBuildProjectConfig_cacheConfig(cacheType, cacheLocation string) string {
	return fmt.Sprintf(`
  cache {
    type     = "%s"
    location = "%s"
  }
`, cacheType, cacheLocation)
=======
func testAccAWSCodebuildProjectConfig_buildBadgeUrlValidation(rName string) string {
	return fmt.Sprintf(`
resource "aws_iam_role" "codebuild_role" {
  name = "codebuild-role-%s"
  assume_role_policy = <<EOF
{
  "Version": "2012-10-17",
  "Statement": [
    {
      "Effect": "Allow",
      "Principal": {
        "Service": "codebuild.amazonaws.com"
      },
      "Action": "sts:AssumeRole"
    }
  ]
}
EOF
}

resource "aws_iam_policy" "codebuild_policy" {
    name        = "codebuild-policy-%s"
    path        = "/service-role/"
    description = "Policy used in trust relationship with CodeBuild"
    policy      = <<POLICY
{
  "Version": "2012-10-17",
  "Statement": [
    {
      "Effect": "Allow",
      "Resource": [
        "*"
      ],
      "Action": [
        "logs:CreateLogGroup",
        "logs:CreateLogStream",
        "logs:PutLogEvents"
      ]
    }
  ]
}
POLICY
}

resource "aws_iam_policy_attachment" "codebuild_policy_attachment" {
  name       = "codebuild-policy-attachment-%s"
  policy_arn = "${aws_iam_policy.codebuild_policy.arn}"
  roles      = ["${aws_iam_role.codebuild_role.id}"]
}

resource "aws_codebuild_project" "vanilla_codebuild_project" {
	name         = "test-project-%s"
	badge_enabled = true
  description  = "test_codebuild_project"

  service_role = "${aws_iam_role.codebuild_role.arn}"

  artifacts {
    type = "NO_ARTIFACTS"
  }

  environment {
    compute_type = "BUILD_GENERAL1_SMALL"
    image        = "2"
    type         = "LINUX_CONTAINER"

    environment_variable = {
      "name"  = "SOME_OTHERKEY"
      "value" = "SOME_OTHERVALUE"
    }
  }

  source {
    type     = "GITHUB"
    location = "https://github.com/hashicorp/packer.git"
  }

  tags {
    "Environment" = "Test"
  }
}
`, rName, rName, rName, rName)
>>>>>>> a010065e
}<|MERGE_RESOLUTION|>--- conflicted
+++ resolved
@@ -801,7 +801,6 @@
 `, subnets)
 }
 
-<<<<<<< HEAD
 func testAccAWSCodeBuildProjectConfig_cacheConfig(cacheType, cacheLocation string) string {
 	return fmt.Sprintf(`
   cache {
@@ -809,7 +808,8 @@
     location = "%s"
   }
 `, cacheType, cacheLocation)
-=======
+}
+
 func testAccAWSCodebuildProjectConfig_buildBadgeUrlValidation(rName string) string {
 	return fmt.Sprintf(`
 resource "aws_iam_role" "codebuild_role" {
@@ -892,5 +892,4 @@
   }
 }
 `, rName, rName, rName, rName)
->>>>>>> a010065e
 }